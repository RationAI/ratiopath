--- conflicted
+++ resolved
@@ -11,11 +11,8 @@
 requires-python = ">=3.11"
 dependencies = [
     "albumentations>=2.0.8",
-<<<<<<< HEAD
+    "imagecodecs>=2025.8.2",
     "geojson>=3.2.0",
-=======
-    "imagecodecs>=2025.8.2",
->>>>>>> f265dc69
     "numpy>=2.2.2",
     "ome-types>=0.6.1",
     "openslide-python>=1.4.1",
@@ -25,11 +22,8 @@
     "pyvips>=2.2.3",
     "ray[data]>=2.42.1",
     "scikit-image>=0.25.2",
-<<<<<<< HEAD
+    "tifffile>=2024.5.22",
     "shapely>=2.0.0",
-=======
-    "tifffile>=2024.5.22",
->>>>>>> f265dc69
     "torch>=2.6.0",
     "zarr>=3.1.1",
 ]
